--- conflicted
+++ resolved
@@ -150,11 +150,7 @@
     pub fn lua_toboolean(L: *mut lua_State, idx: c_int) -> c_int;
     pub fn lua_tolstring(L: *mut lua_State, idx: c_int, len: *mut usize) -> *const c_char;
     #[link_name = "lua_rawlen"]
-<<<<<<< HEAD
-    pub fn lua_rawlen_(L: *mut lua_State, idx: c_int) -> lua_Unsigned;
-=======
     fn lua_rawlen_(L: *mut lua_State, idx: c_int) -> lua_Unsigned;
->>>>>>> 59974d7b
     pub fn lua_tocfunction(L: *mut lua_State, idx: c_int) -> Option<lua_CFunction>;
     pub fn lua_touserdata(L: *mut lua_State, idx: c_int) -> *mut c_void;
     pub fn lua_tothread(L: *mut lua_State, idx: c_int) -> *mut lua_State;
@@ -348,11 +344,7 @@
     // Miscellaneous functions
     //
     #[link_name = "lua_error"]
-<<<<<<< HEAD
-    pub fn lua_error_(L: *mut lua_State) -> c_int;
-=======
     fn lua_error_(L: *mut lua_State) -> c_int;
->>>>>>> 59974d7b
     pub fn lua_next(L: *mut lua_State, idx: c_int) -> c_int;
     pub fn lua_concat(L: *mut lua_State, n: c_int);
     pub fn lua_len(L: *mut lua_State, idx: c_int);
