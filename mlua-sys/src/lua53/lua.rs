--- conflicted
+++ resolved
@@ -315,11 +315,7 @@
     // Miscellaneous functions
     //
     #[link_name = "lua_error"]
-<<<<<<< HEAD
-    pub fn lua_error_(L: *mut lua_State) -> c_int;
-=======
     fn lua_error_(L: *mut lua_State) -> c_int;
->>>>>>> 59974d7b
     pub fn lua_next(L: *mut lua_State, idx: c_int) -> c_int;
     pub fn lua_concat(L: *mut lua_State, n: c_int);
     pub fn lua_len(L: *mut lua_State, idx: c_int);
