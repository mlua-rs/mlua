//! Contains definitions from `lua.h`.

use std::marker::{PhantomData, PhantomPinned};
use std::os::raw::{c_char, c_double, c_int, c_uchar, c_uint, c_void};
use std::ptr;

// Mark for precompiled code (`<esc>Lua`)
pub const LUA_SIGNATURE: &[u8] = b"\x1bLua";

// Option for multiple returns in 'lua_pcall' and 'lua_call'
pub const LUA_MULTRET: c_int = -1;

// Size of the Lua stack
pub const LUAI_MAXSTACK: c_int = 1000000;

//
// Pseudo-indices
//
pub const LUA_REGISTRYINDEX: c_int = -LUAI_MAXSTACK - 1000;

pub const fn lua_upvalueindex(i: c_int) -> c_int {
    LUA_REGISTRYINDEX - i
}

//
// Thread status
//
pub const LUA_OK: c_int = 0;
pub const LUA_YIELD: c_int = 1;
pub const LUA_ERRRUN: c_int = 2;
pub const LUA_ERRSYNTAX: c_int = 3;
pub const LUA_ERRMEM: c_int = 4;
pub const LUA_ERRGCMM: c_int = 5;
pub const LUA_ERRERR: c_int = 6;

/// A raw Lua state associated with a thread.
#[repr(C)]
pub struct lua_State {
    _data: [u8; 0],
    _marker: PhantomData<(*mut u8, PhantomPinned)>,
}

//
// Basic types
//
pub const LUA_TNONE: c_int = -1;

pub const LUA_TNIL: c_int = 0;
pub const LUA_TBOOLEAN: c_int = 1;
pub const LUA_TLIGHTUSERDATA: c_int = 2;
pub const LUA_TNUMBER: c_int = 3;
pub const LUA_TSTRING: c_int = 4;
pub const LUA_TTABLE: c_int = 5;
pub const LUA_TFUNCTION: c_int = 6;
pub const LUA_TUSERDATA: c_int = 7;
pub const LUA_TTHREAD: c_int = 8;

pub const LUA_NUMTAGS: c_int = 9;

/// Minimum Lua stack available to a C function
pub const LUA_MINSTACK: c_int = 20;

// Predefined values in the registry
pub const LUA_RIDX_MAINTHREAD: lua_Integer = 1;
pub const LUA_RIDX_GLOBALS: lua_Integer = 2;
pub const LUA_RIDX_LAST: lua_Integer = LUA_RIDX_GLOBALS;

/// A Lua number, usually equivalent to `f64`
pub type lua_Number = c_double;

/// A Lua integer, usually equivalent to `i64`
#[cfg(target_pointer_width = "32")]
pub type lua_Integer = i32;
#[cfg(target_pointer_width = "64")]
pub type lua_Integer = i64;

/// A Lua unsigned integer, equivalent to `u32` in Lua 5.2
pub type lua_Unsigned = c_uint;

/// Type for native C functions that can be passed to Lua
pub type lua_CFunction = unsafe extern "C-unwind" fn(L: *mut lua_State) -> c_int;

// Type for functions that read/write blocks when loading/dumping Lua chunks
#[rustfmt::skip]
pub type lua_Reader =
    unsafe extern "C-unwind" fn(L: *mut lua_State, ud: *mut c_void, sz: *mut usize) -> *const c_char;
#[rustfmt::skip]
pub type lua_Writer =
    unsafe extern "C-unwind" fn(L: *mut lua_State, p: *const c_void, sz: usize, ud: *mut c_void) -> c_int;

/// Type for memory-allocation functions
#[rustfmt::skip]
pub type lua_Alloc =
    unsafe extern "C-unwind" fn(ud: *mut c_void, ptr: *mut c_void, osize: usize, nsize: usize) -> *mut c_void;

#[cfg_attr(all(windows, raw_dylib), link(name = "lua52", kind = "raw-dylib"))]
extern "C-unwind" {
    //
    // State manipulation
    //
    pub fn lua_newstate(f: lua_Alloc, ud: *mut c_void) -> *mut lua_State;
    pub fn lua_close(L: *mut lua_State);
    pub fn lua_newthread(L: *mut lua_State) -> *mut lua_State;

    pub fn lua_atpanic(L: *mut lua_State, panicf: lua_CFunction) -> lua_CFunction;

    pub fn lua_version(L: *mut lua_State) -> *const lua_Number;

    //
    // Basic stack manipulation
    //
    pub fn lua_absindex(L: *mut lua_State, idx: c_int) -> c_int;
    pub fn lua_gettop(L: *mut lua_State) -> c_int;
    pub fn lua_settop(L: *mut lua_State, idx: c_int);
    pub fn lua_pushvalue(L: *mut lua_State, idx: c_int);
    pub fn lua_remove(L: *mut lua_State, idx: c_int);
    pub fn lua_insert(L: *mut lua_State, idx: c_int);
    pub fn lua_replace(L: *mut lua_State, idx: c_int);
    pub fn lua_copy(L: *mut lua_State, fromidx: c_int, toidx: c_int);
    pub fn lua_checkstack(L: *mut lua_State, sz: c_int) -> c_int;

    pub fn lua_xmove(from: *mut lua_State, to: *mut lua_State, n: c_int);

    //
    // Access functions (stack -> C)
    //
    pub fn lua_isnumber(L: *mut lua_State, idx: c_int) -> c_int;
    pub fn lua_isstring(L: *mut lua_State, idx: c_int) -> c_int;
    pub fn lua_iscfunction(L: *mut lua_State, idx: c_int) -> c_int;
    pub fn lua_isuserdata(L: *mut lua_State, idx: c_int) -> c_int;
    pub fn lua_type(L: *mut lua_State, idx: c_int) -> c_int;
    pub fn lua_typename(L: *mut lua_State, tp: c_int) -> *const c_char;

    pub fn lua_tonumberx(L: *mut lua_State, idx: c_int, isnum: *mut c_int) -> lua_Number;
    #[link_name = "lua_tointegerx"]
    pub fn lua_tointegerx_(L: *mut lua_State, idx: c_int, isnum: *mut c_int) -> lua_Integer;
    pub fn lua_tounsignedx(L: *mut lua_State, idx: c_int, isnum: *mut c_int) -> lua_Unsigned;
    pub fn lua_toboolean(L: *mut lua_State, idx: c_int) -> c_int;
    pub fn lua_tolstring(L: *mut lua_State, idx: c_int, len: *mut usize) -> *const c_char;
    pub fn lua_rawlen(L: *mut lua_State, idx: c_int) -> usize;
    pub fn lua_tocfunction(L: *mut lua_State, idx: c_int) -> Option<lua_CFunction>;
    pub fn lua_touserdata(L: *mut lua_State, idx: c_int) -> *mut c_void;
    pub fn lua_tothread(L: *mut lua_State, idx: c_int) -> *mut lua_State;
    pub fn lua_topointer(L: *mut lua_State, idx: c_int) -> *const c_void;
}

//
// Comparison and arithmetic functions
//
pub const LUA_OPADD: c_int = 0;
pub const LUA_OPSUB: c_int = 1;
pub const LUA_OPMUL: c_int = 2;
pub const LUA_OPDIV: c_int = 3;
pub const LUA_OPMOD: c_int = 4;
pub const LUA_OPPOW: c_int = 5;
pub const LUA_OPUNM: c_int = 6;

pub const LUA_OPEQ: c_int = 0;
pub const LUA_OPLT: c_int = 1;
pub const LUA_OPLE: c_int = 2;

#[cfg_attr(all(windows, raw_dylib), link(name = "lua52", kind = "raw-dylib"))]
extern "C-unwind" {
    pub fn lua_arith(L: *mut lua_State, op: c_int);
    pub fn lua_rawequal(L: *mut lua_State, idx1: c_int, idx2: c_int) -> c_int;
    pub fn lua_compare(L: *mut lua_State, idx1: c_int, idx2: c_int, op: c_int) -> c_int;
}

#[cfg_attr(all(windows, raw_dylib), link(name = "lua52", kind = "raw-dylib"))]
extern "C-unwind" {
    //
    // Push functions (C -> stack)
    //
    pub fn lua_pushnil(L: *mut lua_State);
    pub fn lua_pushnumber(L: *mut lua_State, n: lua_Number);
    pub fn lua_pushinteger(L: *mut lua_State, n: lua_Integer);
    pub fn lua_pushunsigned(L: *mut lua_State, n: lua_Unsigned);
    #[link_name = "lua_pushlstring"]
    pub fn lua_pushlstring_(L: *mut lua_State, s: *const c_char, l: usize) -> *const c_char;
    pub fn lua_pushstring(L: *mut lua_State, s: *const c_char) -> *const c_char;
    // lua_pushvfstring
    pub fn lua_pushfstring(L: *mut lua_State, fmt: *const c_char, ...) -> *const c_char;
    pub fn lua_pushcclosure(L: *mut lua_State, f: lua_CFunction, n: c_int);
    pub fn lua_pushboolean(L: *mut lua_State, b: c_int);
    pub fn lua_pushlightuserdata(L: *mut lua_State, p: *mut c_void);
    pub fn lua_pushthread(L: *mut lua_State) -> c_int;

    //
    // Get functions (Lua -> stack)
    //
    #[link_name = "lua_getglobal"]
    pub fn lua_getglobal_(L: *mut lua_State, name: *const c_char);
    #[link_name = "lua_gettable"]
    pub fn lua_gettable_(L: *mut lua_State, idx: c_int);
    #[link_name = "lua_getfield"]
    pub fn lua_getfield_(L: *mut lua_State, idx: c_int, k: *const c_char);
    #[link_name = "lua_rawget"]
    pub fn lua_rawget_(L: *mut lua_State, idx: c_int);
    #[link_name = "lua_rawgeti"]
    pub fn lua_rawgeti_(L: *mut lua_State, idx: c_int, n: c_int);
    #[link_name = "lua_rawgetp"]
    pub fn lua_rawgetp_(L: *mut lua_State, idx: c_int, p: *const c_void);
    pub fn lua_createtable(L: *mut lua_State, narr: c_int, nrec: c_int);
    pub fn lua_newuserdata(L: *mut lua_State, sz: usize) -> *mut c_void;
    pub fn lua_getmetatable(L: *mut lua_State, objindex: c_int) -> c_int;
    #[link_name = "lua_getuservalue"]
    pub fn lua_getuservalue_(L: *mut lua_State, idx: c_int);

    //
    // Set functions (stack -> Lua)
    //
    pub fn lua_setglobal(L: *mut lua_State, var: *const c_char);
    pub fn lua_settable(L: *mut lua_State, idx: c_int);
    pub fn lua_setfield(L: *mut lua_State, idx: c_int, k: *const c_char);
    pub fn lua_rawset(L: *mut lua_State, idx: c_int);
    #[link_name = "lua_rawseti"]
    pub fn lua_rawseti_(L: *mut lua_State, idx: c_int, n: c_int);
    pub fn lua_rawsetp(L: *mut lua_State, idx: c_int, p: *const c_void);
    pub fn lua_setmetatable(L: *mut lua_State, objindex: c_int) -> c_int;
    pub fn lua_setuservalue(L: *mut lua_State, idx: c_int);

    //
    // 'load' and 'call' functions (load and run Lua code)
    //
    pub fn lua_callk(
        L: *mut lua_State,
        nargs: c_int,
        nresults: c_int,
        ctx: c_int,
        k: Option<lua_CFunction>,
    );
    pub fn lua_pcallk(
        L: *mut lua_State,
        nargs: c_int,
        nresults: c_int,
        errfunc: c_int,
        ctx: c_int,
        k: Option<lua_CFunction>,
    ) -> c_int;

    pub fn lua_getctx(L: *mut lua_State, ctx: *mut c_int) -> c_int;

    pub fn lua_load(
        L: *mut lua_State,
        reader: lua_Reader,
        data: *mut c_void,
        chunkname: *const c_char,
        mode: *const c_char,
    ) -> c_int;
    #[link_name = "lua_dump"]
    pub fn lua_dump_(L: *mut lua_State, writer: lua_Writer, data: *mut c_void) -> c_int;
}

#[inline(always)]
pub unsafe fn lua_call(L: *mut lua_State, n: c_int, r: c_int) {
    lua_callk(L, n, r, 0, None)
}

#[inline(always)]
pub unsafe fn lua_pcall(L: *mut lua_State, n: c_int, r: c_int, f: c_int) -> c_int {
    lua_pcallk(L, n, r, f, 0, None)
}

#[cfg_attr(all(windows, raw_dylib), link(name = "lua52", kind = "raw-dylib"))]
extern "C-unwind" {
    //
    // Coroutine functions
    //
    pub fn lua_yieldk(
        L: *mut lua_State,
        nresults: c_int,
        ctx: c_int,
        k: Option<lua_CFunction>,
    ) -> c_int;
    #[link_name = "lua_resume"]
    pub fn lua_resume_(L: *mut lua_State, from: *mut lua_State, narg: c_int) -> c_int;
    pub fn lua_status(L: *mut lua_State) -> c_int;
}

#[inline(always)]
pub unsafe fn lua_yield(L: *mut lua_State, n: c_int) -> c_int {
    lua_yieldk(L, n, 0, None)
}

//
// Garbage-collection function and options
//
pub const LUA_GCSTOP: c_int = 0;
pub const LUA_GCRESTART: c_int = 1;
pub const LUA_GCCOLLECT: c_int = 2;
pub const LUA_GCCOUNT: c_int = 3;
pub const LUA_GCCOUNTB: c_int = 4;
pub const LUA_GCSTEP: c_int = 5;
pub const LUA_GCSETPAUSE: c_int = 6;
pub const LUA_GCSETSTEPMUL: c_int = 7;
pub const LUA_GCSETMAJORINC: c_int = 8;
pub const LUA_GCISRUNNING: c_int = 9;
pub const LUA_GCGEN: c_int = 10;
pub const LUA_GCINC: c_int = 11;

#[cfg_attr(all(windows, raw_dylib), link(name = "lua52", kind = "raw-dylib"))]
extern "C-unwind" {
    pub fn lua_gc(L: *mut lua_State, what: c_int, data: c_int) -> c_int;
}

#[cfg_attr(all(windows, raw_dylib), link(name = "lua52", kind = "raw-dylib"))]
extern "C-unwind" {
    //
    // Miscellaneous functions
    //
    #[link_name = "lua_error"]
<<<<<<< HEAD
    pub fn lua_error_(L: *mut lua_State) -> c_int;
=======
    fn lua_error_(L: *mut lua_State) -> c_int;
>>>>>>> 59974d7b
    pub fn lua_next(L: *mut lua_State, idx: c_int) -> c_int;
    pub fn lua_concat(L: *mut lua_State, n: c_int);
    pub fn lua_len(L: *mut lua_State, idx: c_int);
    pub fn lua_getallocf(L: *mut lua_State, ud: *mut *mut c_void) -> lua_Alloc;
    pub fn lua_setallocf(L: *mut lua_State, f: lua_Alloc, ud: *mut c_void);
}

// lua_error does not return but is declared to return int, and Rust translates
// ! to void which can cause link-time errors if the platform linker is aware
// of return types and requires they match (for example: wasm does this).
pub unsafe fn lua_error(L: *mut lua_State) -> ! {
    lua_error_(L);
    unreachable!();
}

//
// Some useful macros (implemented as Rust functions)
//
#[inline(always)]
pub unsafe fn lua_tonumber(L: *mut lua_State, i: c_int) -> lua_Number {
    lua_tonumberx(L, i, ptr::null_mut())
}

#[inline(always)]
pub unsafe fn lua_tointeger_(L: *mut lua_State, i: c_int) -> lua_Integer {
    lua_tointegerx_(L, i, ptr::null_mut())
}

#[inline(always)]
pub unsafe fn lua_tounsigned(L: *mut lua_State, i: c_int) -> lua_Unsigned {
    lua_tounsignedx(L, i, ptr::null_mut())
}

#[inline(always)]
pub unsafe fn lua_pop(L: *mut lua_State, n: c_int) {
    lua_settop(L, -n - 1)
}

#[inline(always)]
pub unsafe fn lua_newtable(L: *mut lua_State) {
    lua_createtable(L, 0, 0)
}

#[inline(always)]
pub unsafe fn lua_register(L: *mut lua_State, n: *const c_char, f: lua_CFunction) {
    lua_pushcfunction(L, f);
    lua_setglobal(L, n)
}

#[inline(always)]
pub unsafe fn lua_pushcfunction(L: *mut lua_State, f: lua_CFunction) {
    lua_pushcclosure(L, f, 0)
}

#[inline(always)]
pub unsafe fn lua_isfunction(L: *mut lua_State, n: c_int) -> c_int {
    (lua_type(L, n) == LUA_TFUNCTION) as c_int
}

#[inline(always)]
pub unsafe fn lua_istable(L: *mut lua_State, n: c_int) -> c_int {
    (lua_type(L, n) == LUA_TTABLE) as c_int
}

#[inline(always)]
pub unsafe fn lua_islightuserdata(L: *mut lua_State, n: c_int) -> c_int {
    (lua_type(L, n) == LUA_TLIGHTUSERDATA) as c_int
}

#[inline(always)]
pub unsafe fn lua_isnil(L: *mut lua_State, n: c_int) -> c_int {
    (lua_type(L, n) == LUA_TNIL) as c_int
}

#[inline(always)]
pub unsafe fn lua_isboolean(L: *mut lua_State, n: c_int) -> c_int {
    (lua_type(L, n) == LUA_TBOOLEAN) as c_int
}

#[inline(always)]
pub unsafe fn lua_isthread(L: *mut lua_State, n: c_int) -> c_int {
    (lua_type(L, n) == LUA_TTHREAD) as c_int
}

#[inline(always)]
pub unsafe fn lua_isnone(L: *mut lua_State, n: c_int) -> c_int {
    (lua_type(L, n) == LUA_TNONE) as c_int
}

#[inline(always)]
pub unsafe fn lua_isnoneornil(L: *mut lua_State, n: c_int) -> c_int {
    (lua_type(L, n) <= 0) as c_int
}

#[inline(always)]
pub unsafe fn lua_pushliteral(L: *mut lua_State, s: &'static str) -> *const c_char {
    use std::ffi::CString;
    let c_str = CString::new(s).unwrap();
    lua_pushlstring_(L, c_str.as_ptr(), c_str.as_bytes().len())
}

#[inline(always)]
pub unsafe fn lua_pushglobaltable(L: *mut lua_State) {
    lua_rawgeti_(L, LUA_REGISTRYINDEX, LUA_RIDX_GLOBALS as _)
}

#[inline(always)]
pub unsafe fn lua_tostring(L: *mut lua_State, i: c_int) -> *const c_char {
    lua_tolstring(L, i, ptr::null_mut())
}

#[inline(always)]
pub unsafe fn lua_xpush(from: *mut lua_State, to: *mut lua_State, idx: c_int) {
    lua_pushvalue(from, idx);
    lua_xmove(from, to, 1);
}

//
// Debug API
//

// Maximum size for the description of the source of a function in debug information.
const LUA_IDSIZE: usize = 60;

// Event codes
pub const LUA_HOOKCALL: c_int = 0;
pub const LUA_HOOKRET: c_int = 1;
pub const LUA_HOOKLINE: c_int = 2;
pub const LUA_HOOKCOUNT: c_int = 3;
pub const LUA_HOOKTAILCALL: c_int = 4;

// Event masks
pub const LUA_MASKCALL: c_int = 1 << (LUA_HOOKCALL as usize);
pub const LUA_MASKRET: c_int = 1 << (LUA_HOOKRET as usize);
pub const LUA_MASKLINE: c_int = 1 << (LUA_HOOKLINE as usize);
pub const LUA_MASKCOUNT: c_int = 1 << (LUA_HOOKCOUNT as usize);

/// Type for functions to be called on debug events.
pub type lua_Hook = unsafe extern "C-unwind" fn(L: *mut lua_State, ar: *mut lua_Debug);

#[cfg_attr(all(windows, raw_dylib), link(name = "lua52", kind = "raw-dylib"))]
extern "C-unwind" {
    pub fn lua_getstack(L: *mut lua_State, level: c_int, ar: *mut lua_Debug) -> c_int;
    pub fn lua_getinfo(L: *mut lua_State, what: *const c_char, ar: *mut lua_Debug) -> c_int;
    pub fn lua_getlocal(L: *mut lua_State, ar: *const lua_Debug, n: c_int) -> *const c_char;
    pub fn lua_setlocal(L: *mut lua_State, ar: *const lua_Debug, n: c_int) -> *const c_char;
    pub fn lua_getupvalue(L: *mut lua_State, funcindex: c_int, n: c_int) -> *const c_char;
    pub fn lua_setupvalue(L: *mut lua_State, funcindex: c_int, n: c_int) -> *const c_char;

    pub fn lua_upvalueid(L: *mut lua_State, fidx: c_int, n: c_int) -> *mut c_void;
    pub fn lua_upvaluejoin(L: *mut lua_State, fidx1: c_int, n1: c_int, fidx2: c_int, n2: c_int);

    pub fn lua_sethook(
        L: *mut lua_State,
        func: Option<lua_Hook>,
        mask: c_int,
        count: c_int,
    ) -> c_int;
    pub fn lua_gethook(L: *mut lua_State) -> Option<lua_Hook>;
    pub fn lua_gethookmask(L: *mut lua_State) -> c_int;
    pub fn lua_gethookcount(L: *mut lua_State) -> c_int;
}

#[repr(C)]
pub struct lua_Debug {
    pub event: c_int,
    pub name: *const c_char,
    pub namewhat: *const c_char,
    pub what: *const c_char,
    pub source: *const c_char,
    pub currentline: c_int,
    pub linedefined: c_int,
    pub lastlinedefined: c_int,
    pub nups: c_uchar,
    pub nparams: c_uchar,
    pub isvararg: c_char,
    pub istailcall: c_char,
    pub short_src: [c_char; LUA_IDSIZE],
    // lua.h mentions this is for private use
    i_ci: *mut c_void,
}<|MERGE_RESOLUTION|>--- conflicted
+++ resolved
@@ -309,11 +309,7 @@
     // Miscellaneous functions
     //
     #[link_name = "lua_error"]
-<<<<<<< HEAD
-    pub fn lua_error_(L: *mut lua_State) -> c_int;
-=======
     fn lua_error_(L: *mut lua_State) -> c_int;
->>>>>>> 59974d7b
     pub fn lua_next(L: *mut lua_State, idx: c_int) -> c_int;
     pub fn lua_concat(L: *mut lua_State, n: c_int);
     pub fn lua_len(L: *mut lua_State, idx: c_int);
@@ -466,12 +462,7 @@
     pub fn lua_upvalueid(L: *mut lua_State, fidx: c_int, n: c_int) -> *mut c_void;
     pub fn lua_upvaluejoin(L: *mut lua_State, fidx1: c_int, n1: c_int, fidx2: c_int, n2: c_int);
 
-    pub fn lua_sethook(
-        L: *mut lua_State,
-        func: Option<lua_Hook>,
-        mask: c_int,
-        count: c_int,
-    ) -> c_int;
+    pub fn lua_sethook(L: *mut lua_State, func: Option<lua_Hook>, mask: c_int, count: c_int);
     pub fn lua_gethook(L: *mut lua_State) -> Option<lua_Hook>;
     pub fn lua_gethookmask(L: *mut lua_State) -> c_int;
     pub fn lua_gethookcount(L: *mut lua_State) -> c_int;
