--- conflicted
+++ resolved
@@ -825,20 +825,15 @@
         "__newindex",
         "__call",
         "__tostring",
-<<<<<<< HEAD
-        #[cfg(any(feature = "lua54", feature = "lua53", feature = "lua52", feature = "lua-factorio"))]
-        "__pairs",
-        #[cfg(any(feature = "lua53", feature = "lua52", feature = "lua-factorio"))]
-=======
         #[cfg(any(
             feature = "lua54",
             feature = "lua53",
             feature = "lua52",
-            feature = "luajit52"
+            feature = "luajit52",
+            feature = "lua-factorio"
         ))]
         "__pairs",
-        #[cfg(any(feature = "lua53", feature = "lua52", feature = "luajit52"))]
->>>>>>> 30af045c
+        #[cfg(any(feature = "lua53", feature = "lua52", feature = "luajit52", feature = "lua-factorio"))]
         "__ipairs",
         #[cfg(feature = "lua54")]
         "__close",
