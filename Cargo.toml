[package]
name = "mlua"
version = "0.10.0" # remember to update mlua_derive
authors = ["Aleksandr Orlenko <zxteam@pm.me>", "kyren <catherine@kyju.org>"]
rust-version = "1.79.0"
edition = "2021"
repository = "https://github.com/khvzak/mlua"
documentation = "https://docs.rs/mlua"
readme = "README.md"
keywords = ["lua", "luajit", "luau", "async", "scripting"]
categories = ["api-bindings", "asynchronous"]
license = "MIT"
description = """
High level bindings to Lua 5.4/5.3/5.2/5.1 (including LuaJIT) and Roblox Luau
with async/await features and support of writing native Lua modules in Rust.
"""

[package.metadata.docs.rs]
features = ["lua54", "vendored", "async", "send", "serialize", "macros"]
rustdoc-args = ["--cfg", "docsrs"]

[workspace]
members = [
    "mlua_derive",
    "mlua-sys",
]

[features]
lua54 = ["ffi/lua54"]
lua53 = ["ffi/lua53"]
lua52 = ["ffi/lua52"]
lua51 = ["ffi/lua51"]
luajit = ["ffi/luajit"]
luajit52 = ["luajit", "ffi/luajit52"]
luau = ["ffi/luau", "dep:libloading"]
luau-jit = ["luau", "ffi/luau-codegen"]
luau-vector4 = ["luau", "ffi/luau-vector4"]
vendored = ["ffi/vendored"]
module = ["dep:mlua_derive", "ffi/module"]
async = ["dep:futures-util"]
send = ["parking_lot/send_guard", "error-send"]
error-send = []
serialize = ["dep:serde", "dep:erased-serde", "dep:serde-value"]
uuid = ["dep:uuid", "dep:serde"]
time = ["dep:time"]
json = ["serialize", "serde_json"]
macros = ["mlua_derive/macros"]
anyhow = ["dep:anyhow", "error-send"]

[dependencies]
mlua_derive = { version = "=0.10.0", optional = true, path = "mlua_derive" }
bstr = { version = "1.0", features = ["std"], default-features = false }
either = "1.0"
num-traits = { version = "0.2.14" }
rustc-hash = "2.0"
futures-util = { version = "0.3", optional = true, default-features = false, features = ["std"] }
serde = { version = "1.0", optional = true }
serde_json = { version = "1.0", optional = true}
uuid = { version = "1.10.0", optional = true, features = ["v7", "serde"]}
erased-serde = { version = "0.4", optional = true }
serde-value = { version = "0.7", optional = true }
<<<<<<< HEAD
time = {version = "0.3.36", optional = true, features = ["parsing"]}
parking_lot = { version = "0.12", optional = true }
=======
parking_lot = { version = "0.12", features = ["arc_lock"] }
anyhow = { version = "1.0", optional = true }
>>>>>>> 4f56575e

ffi = { package = "mlua-sys", version = "0.6.4", path = "mlua-sys" }

[target.'cfg(unix)'.dependencies]
libloading = { version = "0.8", optional = true }

[dev-dependencies]
trybuild = "1.0"
hyper = { version = "1.2", features = ["full"] }
hyper-util = { version = "0.1.3", features = ["full"] }
http-body-util = "0.1.1"
reqwest = { version = "0.12", features = ["json"] }
tokio = { version = "1.0", features = ["macros", "rt", "time"] }
serde = { version = "1.0", features = ["derive"] }
serde_json = { version = "1.0", features = ["arbitrary_precision"] }
maplit = "1.0"
tempfile = "3"
static_assertions = "1.0"

[target.'cfg(not(target_arch = "wasm32"))'.dev-dependencies]
criterion = { version = "0.5", features = ["async_tokio"] }
rustyline = "14.0"
tokio = { version = "1.0", features = ["full"] }

[lints.rust]
unexpected_cfgs = { level = "allow", check-cfg = ['cfg(tarpaulin_include)'] }

[[bench]]
name = "benchmark"
harness = false
required-features = ["async"]

[[bench]]
name = "serde"
harness = false
required-features = ["serialize"]

[[example]]
name = "async_http_client"
required-features = ["async", "macros"]

[[example]]
name = "async_http_reqwest"
required-features = ["async", "serialize", "macros"]

[[example]]
name = "async_http_server"
required-features = ["async", "macros", "send"]

[[example]]
name = "async_tcp_server"
required-features = ["async", "macros", "send"]

[[example]]
name = "guided_tour"
required-features = ["macros"]

[[example]]
name = "serialize"
required-features = ["serialize"]

[[example]]
name = "userdata"
required-features = ["macros"]<|MERGE_RESOLUTION|>--- conflicted
+++ resolved
@@ -59,13 +59,9 @@
 uuid = { version = "1.10.0", optional = true, features = ["v7", "serde"]}
 erased-serde = { version = "0.4", optional = true }
 serde-value = { version = "0.7", optional = true }
-<<<<<<< HEAD
 time = {version = "0.3.36", optional = true, features = ["parsing"]}
-parking_lot = { version = "0.12", optional = true }
-=======
 parking_lot = { version = "0.12", features = ["arc_lock"] }
 anyhow = { version = "1.0", optional = true }
->>>>>>> 4f56575e
 
 ffi = { package = "mlua-sys", version = "0.6.4", path = "mlua-sys" }
 
