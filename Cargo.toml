--- conflicted
+++ resolved
@@ -63,16 +63,11 @@
 [dev-dependencies]
 trybuild = "1.0"
 futures = "0.3.5"
-<<<<<<< HEAD
 hyper = { version = "1", features = ["client", "server"] }
 hyper-util = { version = "0.1.3", features = ["server", "client", "client-legacy", "tokio", "http1"] }
 http-body-util = "0.1.1"
 bytes = "1.5.0"
-reqwest = { version = "0.11", features = ["json"] }
-=======
-hyper = { version = "0.14", features = ["client", "server"] }
 reqwest = { version = "0.12", features = ["json"] }
->>>>>>> 80fff4f2
 tokio = { version = "1.0", features = ["macros", "rt", "time"] }
 serde = { version = "1.0", features = ["derive"] }
 serde_json = "1.0"
